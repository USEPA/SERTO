--- conflicted
+++ resolved
@@ -95,10 +95,4 @@
 package-data = {"" = ["pyproject.toml"]}
 
 [project.scripts]
-<<<<<<< HEAD
 serto = "serto:main"
-
-# Removed invalid [options.entry_points] section
-=======
-swmmoptimizer = "serto.cli:main"
->>>>>>> a397b3fb
